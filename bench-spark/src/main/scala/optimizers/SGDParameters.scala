package optimizers

import java.io.Serializable

/**
  * Created by amirreza on 16/04/16.
  */
<<<<<<< HEAD
class SGDParameters(val iterations: Int = 20,
                    val miniBatchFraction: Double = 1.0,
                    val stepSize: Double = 0.001,
                    val seed: Int = 13) extends Serializable {
=======
class SGDParameters(var iterations: Int = 100,
                    var miniBatchFraction: Double = 0.5,
                    var stepSize: Double = 0.001,
                    var seed: Int = 13) extends Serializable {
>>>>>>> 39932b78
  require(iterations > 0, "iteration must be positive integer")
  require(miniBatchFraction > 0 && miniBatchFraction <= 1.0, "miniBatchFraction must be between 0 and 1")
  override def toString = s"SGDParameters(iterations: $iterations, minibatchFraction: $miniBatchFraction, " +
    s"stepSize: $stepSize, seed: $seed)"
}<|MERGE_RESOLUTION|>--- conflicted
+++ resolved
@@ -5,17 +5,10 @@
 /**
   * Created by amirreza on 16/04/16.
   */
-<<<<<<< HEAD
-class SGDParameters(val iterations: Int = 20,
-                    val miniBatchFraction: Double = 1.0,
-                    val stepSize: Double = 0.001,
-                    val seed: Int = 13) extends Serializable {
-=======
 class SGDParameters(var iterations: Int = 100,
                     var miniBatchFraction: Double = 0.5,
                     var stepSize: Double = 0.001,
                     var seed: Int = 13) extends Serializable {
->>>>>>> 39932b78
   require(iterations > 0, "iteration must be positive integer")
   require(miniBatchFraction > 0 && miniBatchFraction <= 1.0, "miniBatchFraction must be between 0 and 1")
   override def toString = s"SGDParameters(iterations: $iterations, minibatchFraction: $miniBatchFraction, " +
