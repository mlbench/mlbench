import java.io.Serializable

import Functions._
import breeze.linalg.DenseVector
import breeze.numerics.sqrt
import org.apache.spark.mllib.regression.LabeledPoint
import org.apache.spark.rdd.RDD

import scala.util.Random


/**
  * Created by amirreza on 09/03/16.
  */
<<<<<<< HEAD


class SGD(loss: LossFunction,
          regularizer: Regularizer,
          params: SGDParameters) extends Optimizer[SGDDataMatrix](loss, regularizer) {


  override def optimize(data: SGDDataMatrix): DenseVector[Double] = {
=======
class SGD(loss: LossFunction,
          regularizer: Regularizer,
          params: SGDParameters) extends Optimizer(loss, regularizer, params) {


  override def optimize(data: RDD[LabeledPoint]): DenseVector[Double] = {

>>>>>>> 533e08c7
    val d: Int = data.first().features.size //feature dimension
    val n: Double = data.count() //dataset size
    var gamma: Double = params.stepSize

    //Initial weight vector
    var w: DenseVector[Double] = DenseVector.fill(d) {
      0.0
    }

<<<<<<< HEAD
=======
    //TODO: Isn't this inefficient ??!! I think it is inefficient unless number of datapoints per partition is not a lot
>>>>>>> 533e08c7
    val dataArr:RDD[Array[LabeledPoint]] = data.mapPartitions(p => Iterator(p.toArray)).cache()
    for (i <- 1 to params.iterations) {
      gamma = params.stepSize / sqrt(i)
      val loss_gradient = dataArr.mapPartitions(partitionUpdate(_, w, params.miniBatchFraction, params.seed)).reduce(_ + _)
      val reg_gradient: DenseVector[Double] = regularizer.subgradient(w) * n
      w -= gamma * (loss_gradient + regularizer.lambda * reg_gradient)
    }

    return w;
  }

  private def partitionUpdate(localData: Iterator[Array[LabeledPoint]],
                              w: DenseVector[Double],
                              fraction: Double,
                              seed: Int): Iterator[DenseVector[Double]] = {
    val dataArray: Array[LabeledPoint] = localData.next() //Get the array
    val n: Int = dataArray.length //local dataset size
    val subSetSize: Int = (n * fraction).toInt //size of randomely selected samples
    val indices: Seq[Int] = Array.range(0, n)
    val r = new Random(seed)
    require(subSetSize > 0, "fraction is too small: " + fraction)

    //Randomely sample local dataset
<<<<<<< HEAD
    val subSet: Seq[LabeledPoint] = (fraction: Double) match {
      case 1 => dataArray //GD case
      case _ => {         //SGD case
        val shuffeledIndices = r.shuffle(indices).take(subSetSize)
        shuffeledIndices.map(dataArray)
      }
    }
=======
    val indices: Seq[Int] = Array.range(0, n)
    val r = new Random(seed)
    val shuffeledIndices = r.shuffle(indices).take(subSetSize) //TODO: Isn't this inefficient?
    val subSet = shuffeledIndices.map(dataArray)
>>>>>>> 533e08c7

    val res = subSet.map(p =>
      loss.subgradient(w, DenseVector(p.features.toArray), p.label)).reduce(_ + _)
    return Iterator(res)
  }
}

class SGDParameters(val iterations: Int = 100,
                    val miniBatchFraction: Double = 1.0,
                    val stepSize: Double = 1.0,
                    val seed: Int = 13) extends Serializable {
  require(iterations > 0, "iteration must be positive integer")
  require(miniBatchFraction > 0 && miniBatchFraction <= 1.0, "miniBatchFraction must be between 0 and 1")
}<|MERGE_RESOLUTION|>--- conflicted
+++ resolved
@@ -12,7 +12,6 @@
 /**
   * Created by amirreza on 09/03/16.
   */
-<<<<<<< HEAD
 
 
 class SGD(loss: LossFunction,
@@ -21,15 +20,6 @@
 
 
   override def optimize(data: SGDDataMatrix): DenseVector[Double] = {
-=======
-class SGD(loss: LossFunction,
-          regularizer: Regularizer,
-          params: SGDParameters) extends Optimizer(loss, regularizer, params) {
-
-
-  override def optimize(data: RDD[LabeledPoint]): DenseVector[Double] = {
-
->>>>>>> 533e08c7
     val d: Int = data.first().features.size //feature dimension
     val n: Double = data.count() //dataset size
     var gamma: Double = params.stepSize
@@ -39,10 +29,7 @@
       0.0
     }
 
-<<<<<<< HEAD
-=======
     //TODO: Isn't this inefficient ??!! I think it is inefficient unless number of datapoints per partition is not a lot
->>>>>>> 533e08c7
     val dataArr:RDD[Array[LabeledPoint]] = data.mapPartitions(p => Iterator(p.toArray)).cache()
     for (i <- 1 to params.iterations) {
       gamma = params.stepSize / sqrt(i)
@@ -66,7 +53,6 @@
     require(subSetSize > 0, "fraction is too small: " + fraction)
 
     //Randomely sample local dataset
-<<<<<<< HEAD
     val subSet: Seq[LabeledPoint] = (fraction: Double) match {
       case 1 => dataArray //GD case
       case _ => {         //SGD case
@@ -74,12 +60,6 @@
         shuffeledIndices.map(dataArray)
       }
     }
-=======
-    val indices: Seq[Int] = Array.range(0, n)
-    val r = new Random(seed)
-    val shuffeledIndices = r.shuffle(indices).take(subSetSize) //TODO: Isn't this inefficient?
-    val subSet = shuffeledIndices.map(dataArray)
->>>>>>> 533e08c7
 
     val res = subSet.map(p =>
       loss.subgradient(w, DenseVector(p.features.toArray), p.label)).reduce(_ + _)
