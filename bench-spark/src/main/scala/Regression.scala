import java.io.Serializable

import Classification.LinearClassifier
import Functions._
import breeze.linalg.{DenseVector, Vector}
import l1distopt.utils.{DebugParams, Params}
import org.apache.spark.rdd.RDD

/**
  * Created by amirreza on 31/03/16.
  */
object Regression {

  trait Regression[DataType] extends Serializable {
    def fit(data: DataType): Vector[Double]
  }

  abstract class LinearRegression[DataType](loss: LossFunction,
                                            regularizer: Regularizer)
    extends LinearMethod[DataType](loss, regularizer) with Regression[DataType] {

    override def fit(data: DataType): Vector[Double] = {
      super.optimize(data)
    }

    override def predict(w: Vector[Double], test: RDD[org.apache.spark.mllib.linalg.Vector]): RDD[Double] = {
      //TODO: Check if label is response values in this data format
      //TODO: Isn't converting to DenseVector costly?
      val predictions: RDD[Double] = test.map(p => w.dot(DenseVector(p.toArray)))
      return predictions
    }
<<<<<<< HEAD

=======
>>>>>>> 533e08c7
    //Mean squared error
    override def error(trueLabels: RDD[Double], predictions: RDD[Double]): Double = {
      predictions.zip(trueLabels).map(p => (p._2 - p._1) * (p._2 - p._1)).reduce(_ + _) / predictions.count()
    }

  }

  /*
   Tasks L1:
  */
  class L1_Lasso_SGD(lambda: Double = 0.1,
                     params: SGDParameters = new SGDParameters(miniBatchFraction = 0.5))
<<<<<<< HEAD
    extends LinearRegression[SGDDataMatrix](new SquaredLoss, new L1Regularizer(lambda)) with Serializable {
    val optimizer = new SGD(loss, regularizer, params)
=======
    extends LinearRegression(new SquaredLoss, new L1Regularizer(lambda)) with Serializable {
    val optimizer: Optimizer = new SGD(loss, regularizer, params)
>>>>>>> 533e08c7
    require(params.miniBatchFraction < 1.0, "miniBatchFraction must be less than 1. Use GD otherwise.")
  }

  class L1_Lasso_GD(lambda: Double = 0.1,
                    params: SGDParameters = new SGDParameters(miniBatchFraction = 1.0))
<<<<<<< HEAD
    extends LinearRegression[SGDDataMatrix](new SquaredLoss, new L1Regularizer(lambda)) with Serializable {
    val optimizer = new SGD(loss, regularizer, params)
=======
    extends LinearRegression(new SquaredLoss, new L1Regularizer(lambda)) with Serializable {
    val optimizer: Optimizer = new SGD(loss, regularizer, params)
>>>>>>> 533e08c7
    require(params.miniBatchFraction == 1.0, "Use SGD for miniBatchFraction less than 1.0")
  }

  class Elastic_ProxCOCOA(lambda: Double = 0.01,
                          alpha: Double = 0.01,
                          params: Params,
                          debug: DebugParams)
    extends LinearRegression[ProxCocoaDataMatrix](new SquaredLoss, new ElasticNet(lambda, alpha)) {
    val optimizer = new ProxCocoa(loss, regularizer, params, debug)

  }

}<|MERGE_RESOLUTION|>--- conflicted
+++ resolved
@@ -29,10 +29,6 @@
       val predictions: RDD[Double] = test.map(p => w.dot(DenseVector(p.toArray)))
       return predictions
     }
-<<<<<<< HEAD
-
-=======
->>>>>>> 533e08c7
     //Mean squared error
     override def error(trueLabels: RDD[Double], predictions: RDD[Double]): Double = {
       predictions.zip(trueLabels).map(p => (p._2 - p._1) * (p._2 - p._1)).reduce(_ + _) / predictions.count()
@@ -45,25 +41,15 @@
   */
   class L1_Lasso_SGD(lambda: Double = 0.1,
                      params: SGDParameters = new SGDParameters(miniBatchFraction = 0.5))
-<<<<<<< HEAD
     extends LinearRegression[SGDDataMatrix](new SquaredLoss, new L1Regularizer(lambda)) with Serializable {
     val optimizer = new SGD(loss, regularizer, params)
-=======
-    extends LinearRegression(new SquaredLoss, new L1Regularizer(lambda)) with Serializable {
-    val optimizer: Optimizer = new SGD(loss, regularizer, params)
->>>>>>> 533e08c7
     require(params.miniBatchFraction < 1.0, "miniBatchFraction must be less than 1. Use GD otherwise.")
   }
 
   class L1_Lasso_GD(lambda: Double = 0.1,
                     params: SGDParameters = new SGDParameters(miniBatchFraction = 1.0))
-<<<<<<< HEAD
     extends LinearRegression[SGDDataMatrix](new SquaredLoss, new L1Regularizer(lambda)) with Serializable {
     val optimizer = new SGD(loss, regularizer, params)
-=======
-    extends LinearRegression(new SquaredLoss, new L1Regularizer(lambda)) with Serializable {
-    val optimizer: Optimizer = new SGD(loss, regularizer, params)
->>>>>>> 533e08c7
     require(params.miniBatchFraction == 1.0, "Use SGD for miniBatchFraction less than 1.0")
   }
 
