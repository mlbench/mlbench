--- conflicted
+++ resolved
@@ -172,16 +172,8 @@
         bw.write("Mllib_Lasso_GD: " + "lambda: " +
           lasso.regularizer.lambda + " elapsed: " + lasso.elapsed.get / 1000 / 1000 + "ms " + w.toDenseVector )
         bw.newLine()
-<<<<<<< HEAD
-        // val objective = lasso.getObjective(w.toDenseVector, train)
-        // val error = lasso.testError(w, test.map(p => p.features), test.map(p => p.label))
         println("Training took: " + lasso.elapsed.get / 1000 / 1000 + "ms")
         println("Mllib_Lasso_GD w: " + w)
-        // println("Mllib_Lasso_GD Objective value: " + objective)
-        // println("Mllib_Lasso_GD test error: " + error)
-=======
-        println("Training took: " + lasso.elapsed.get / 1000 / 1000 + "ms")
->>>>>>> 39932b78
         println("----------------------------")
       }
       case "Mllib_L2_LR_LBFGS" => {
