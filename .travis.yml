--- conflicted
+++ resolved
@@ -45,10 +45,7 @@
       before_install:
         # install kubeadm-dind
         - curl https://raw.githubusercontent.com/kubernetes-sigs/kubeadm-dind-cluster/master/fixed/dind-cluster-v1.11.sh > dind-cluster.sh
-<<<<<<< HEAD
         - patch dind-cluster.sh dind-flannel.patch
-=======
->>>>>>> 4ea4bfd7
         - chmod 700 dind-cluster.sh
         - ./dind-cluster.sh up
         # install kubectl
@@ -75,11 +72,7 @@
         - ./kubectl --context=dind get services |grep 'mlbench-master'
         - ./kubectl --context=dind get pods |grep "mlbench-master.*Running"
         - ./kubectl --context=dind get pods |grep "mlbench-worker.*Running"
-<<<<<<< HEAD
-      after_failure: ./kubectl  --context=dind get pods --namespace kube-system
-=======
       after_failure: ./kubectl --context=dind get pods --namespace kube-system
->>>>>>> 4ea4bfd7
 
     - stage: deploy develop
       if: branch = develop
