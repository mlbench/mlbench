import Classifications.LogisticRegression
import org.apache.spark.mllib.classification._
import org.apache.spark.mllib.optimization.{L1Updater, SimpleUpdater, SquaredL2Updater, Updater}
import Functions._
import breeze.linalg.DenseVector
import org.apache.log4j.{Level, Logger}

//Load function
import org.apache.spark.mllib.regression.LabeledPoint
import org.apache.spark.mllib.util.MLUtils
import org.apache.spark.rdd.RDD

import org.apache.spark._


object LogisticRegressionCorrectness {

  def main(args: Array[String]) {
    //Spark conf
    val conf = new SparkConf().setAppName("Distributed Machine Learning").setMaster("local[*]")
    val sc = new SparkContext(conf)
    val sqlContext = new org.apache.spark.sql.SQLContext(sc)

    //Turn off logs
    val rootLogger = Logger.getRootLogger()
    rootLogger.setLevel(Level.ERROR)

    //Load data
    val file = args(0)
    val data: RDD[LabeledPoint] = MLUtils.loadLibSVMFile(sc, file)

    //Set optimizer's parameters
    val params = new Parameters(
      stepSize = 0.1,
      iterations = 100,
      lambda = 0.1
    )
    val reg = new L2Regularizer

    //Fit with Mllib in order to compare
    runLRWithMllib(data, reg, params.lambda, params.iterations, params.stepSize)
    println("----------------------------")

    //Classify with Binary Logistic Regression
    val lr = new LogisticRegression(regularizer = reg, params)
    val w1 = lr.train(data)
    val objective1 = lr.getObjective(w1, data)
    val error1 = lr.cvError(data)
    println("Logistic w: " + w1)
    println("Logistic Objective value: " + objective1)
    println("Logistic CV error: " + error1)
    println("----------------------------")

    sc.stop()
  }

  def runLRWithMllib(data: RDD[LabeledPoint],
                     regularizer: Regularizer,
                     lambda: Double,
                     iterations: Int,
                     stepSize: Double): Unit = {

<<<<<<< HEAD
=======
  def runLRWithMllib(data: RDD[LabeledPoint],
                     regularizer: Regularizer,
                     lambda: Double,
                     iterations: Int,
                     stepSize: Double): Unit = {

>>>>>>> c6004689
    val reg: Updater = (regularizer: AnyRef) match {
      case _: L2Regularizer => new SquaredL2Updater
      case _: Unregularized => new SimpleUpdater
    }
    val training = data.map(p => if (p.label == -1.0) LabeledPoint(0.0, p.features)
    else LabeledPoint(1.0, p.features)).cache()

    //Logistic Regression
    val lr = new LogisticRegressionWithSGD()
    lr.setIntercept(false)
    lr.optimizer.
      setNumIterations(iterations).
      setRegParam(lambda).
      setUpdater(reg).
      setStepSize(stepSize)
    val lrModel = lr.run(training)

    val eval2 = new Evaluation(new BinaryLogistic, regularizer = regularizer, lambda = lambda)
    val object2 = eval2.getObjective(DenseVector(lrModel.weights.toArray), training)
    println("Mllib Logistic w: " + DenseVector(lrModel.weights.toArray))
    println("Mllib Logistic Objective value: " + object2)

    //Logistic Cross validation
    val Array(d1, d2, d3, d4, d5) = training.randomSplit(Array(0.2, 0.2, 0.2, 0.2, 0.2))

    val train1 = d1.union(d2.union(d3.union(d4)))
    val test1 = d5
    val m1 = lr.run(train1)
    val res1 = test1.map { case LabeledPoint(label, features) =>
      val prediction = m1.predict(features)
      (prediction, label)
    }
    val error1: Double = res1.map(p => if (p._1 != p._2) 1.0 else 0.0).reduce(_ + _) / test1.count()

    val train2 = d2.union(d3.union(d4.union(d5)))
    val test2 = d1
    val m2 = lr.run(train2)
    val res2 = test2.map { case LabeledPoint(label, features) =>
      val prediction = m2.predict(features)
      (prediction, label)
    }
    val error2: Double = res2.map(p => if (p._1 != p._2) 1.0 else 0.0).reduce(_ + _) / test2.count()

    val train3 = d3.union(d4.union(d5.union(d1)))
    val test3 = d2
    val m3 = lr.run(train3)
    val res3 = test3.map { case LabeledPoint(label, features) =>
      val prediction = m3.predict(features)
      (prediction, label)
    }
    val error3: Double = res3.map(p => if (p._1 != p._2) 1.0 else 0.0).reduce(_ + _) / test3.count()

    val train4 = d4.union(d5.union(d1.union(d2)))
    val test4 = d3
    val m4 = lr.run(train4)
    val res4 = test4.map { case LabeledPoint(label, features) =>
      val prediction = m4.predict(features)
      (prediction, label)
    }
    val error4: Double = res4.map(p => if (p._1 != p._2) 1.0 else 0.0).reduce(_ + _) / test4.count()

    val train5 = d5.union(d1.union(d2.union(d3)))
    val test5 = d4
    val m5 = lr.run(train5)
    val res5 = test5.map { case LabeledPoint(label, features) =>
      val prediction = m5.predict(features)
      (prediction, label)
    }
    val error5: Double = res5.map(p => if (p._1 != p._2) 1.0 else 0.0).reduce(_ + _) / test5.count()
    val error: Double = (error1 + error2 + error3 + error4 + error5) / 5.0
    println("Mllib Logistic CV error: " + error)

  }

}<|MERGE_RESOLUTION|>--- conflicted
+++ resolved
@@ -54,21 +54,13 @@
     sc.stop()
   }
 
+
   def runLRWithMllib(data: RDD[LabeledPoint],
                      regularizer: Regularizer,
                      lambda: Double,
                      iterations: Int,
                      stepSize: Double): Unit = {
 
-<<<<<<< HEAD
-=======
-  def runLRWithMllib(data: RDD[LabeledPoint],
-                     regularizer: Regularizer,
-                     lambda: Double,
-                     iterations: Int,
-                     stepSize: Double): Unit = {
-
->>>>>>> c6004689
     val reg: Updater = (regularizer: AnyRef) match {
       case _: L2Regularizer => new SquaredL2Updater
       case _: Unregularized => new SimpleUpdater
